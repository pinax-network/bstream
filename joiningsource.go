// Copyright 2019 dfuse Platform Inc.
//
// Licensed under the Apache License, Version 2.0 (the "License");
// you may not use this file except in compliance with the License.
// You may obtain a copy of the License at
//
//      http://www.apache.org/licenses/LICENSE-2.0
//
// Unless required by applicable law or agreed to in writing, software
// distributed under the License is distributed on an "AS IS" BASIS,
// WITHOUT WARRANTIES OR CONDITIONS OF ANY KIND, either express or implied.
// See the License for the specific language governing permissions and
// limitations under the License.

package bstream

import (
	"context"
	"errors"
	"fmt"
	"sync"
	"time"

	"github.com/dfuse-io/dgrpc"
<<<<<<< HEAD
	pbbstream "github.com/dfuse-io/pbgo/dfuse/bstream/v1"
=======
	"github.com/dfuse-io/logging"
>>>>>>> 6dacb3dd
	pbmerger "github.com/dfuse-io/pbgo/dfuse/merger/v1"
	"github.com/dfuse-io/shutter"
	"go.uber.org/zap"
	"google.golang.org/grpc"
)

// JoiningSource needs a buffer, in which to put the blocks from the liveSource until joined.
// as soon as the fileSource reads a block that is in the buffer, we:
//   1) shutdown the filesource and set livePassThru to true
//   2) process all the blocks from the buffer that are >= that joining block (with a lock...)
//   3) "delete" the buffer
//   4) configure the "incomingFromLive" handler to directly process the next blocks

type JoiningSource struct {
	*shutter.Shutter

	fileSourceFactory SourceFactory
	liveSourceFactory SourceFactory

	sourcesLock sync.Mutex
	handlerLock sync.Mutex

	liveSource     Source
	livePassThru   bool
	fileSource     Source
	mergerAddr     string
	targetBlockID  string
	targetBlockNum uint64

	tracker        *Tracker
	trackerTimeout time.Duration

	handler                      Handler
	lastFileProcessedBlock       *Block
	highestFileProcessedBlockNum uint64

	liveBuffer         *Buffer
	liveBufferSize     int
	state              *joinSourceState
	rateLimit          func(counter int)
	rateLimiterCounter int

	name string
	zlog *zap.Logger
}

type JoiningSourceOption = func(s *JoiningSource)

func NewJoiningSource(fileSourceFactory, liveSourceFactory SourceFactory, h Handler, zlog *zap.Logger, options ...JoiningSourceOption) *JoiningSource {
	s := &JoiningSource{
		fileSourceFactory: fileSourceFactory,
		liveSourceFactory: liveSourceFactory,
		handler:           h,
		liveBuffer:        NewBuffer("joiningSource"),
		liveBufferSize:    300,
		name:              "default",
<<<<<<< HEAD
		zlog:              zlog,
=======
		trackerTimeout:    6 * time.Second,
>>>>>>> 6dacb3dd
	}

	s.zlog.Info("Creating new joining source")
	for _, option := range options {
		option(s)
	}

	s.Shutter = shutter.New()
	s.Shutter.OnTerminating(func(err error) {
		zlogger := s.zlog.With(zap.String("name", s.name))

		s.sourcesLock.Lock()
		defer s.sourcesLock.Unlock()

		if s.fileSource != nil {
			zlogger.Debug("shutting down file source")
			s.fileSource.Shutdown(err)
		}
		if s.liveSource != nil {
			zlogger.Debug("shutting down live source")
			s.liveSource.Shutdown(err)
		}
	})

	return s
}

// Deprecated, use `JoiningSourceName()` instead.
func (s *JoiningSource) SetName(name string) {
	s.name = name
}

// JoiningSourceTargetBlockID is an option for when we know right away
// the ID of the block where we want to start. In this case we'll accept that block coming
// from live stream right away (if we have not started processing blocks from file)
// it prevents waiting for a file to be merged when the live stream is serving us our startBlockID
// This is not recommended from a block number because we could have missed a "version" of that block
// number from the live source, but in a filesource, we always start from the first occurence of a blocknum.
func JoiningSourceTargetBlockID(id string) JoiningSourceOption {
	return func(s *JoiningSource) {
		s.targetBlockID = id
	}
}

// JoiningSourceTargetBlockNum is like JoiningSourceTargetBlockID
// but allows starting immediately from block num == 2 on EOS or similar
// You better be DAMN SURE that you won't get a forked block at this number, beware
func JoiningSourceTargetBlockNum(num uint64) JoiningSourceOption {
	return func(s *JoiningSource) {
		s.targetBlockNum = num
	}
}

func JoiningSourceLiveTracker(nearBlocksCount uint64, liveHeadGetter BlockRefGetter) JoiningSourceOption {
	// most of the time, use `bstream.HeadBlockRefGetter(headinfoAddr)` as `liveHeadGetter`.
	return func(s *JoiningSource) {
		s.tracker = NewTracker(nearBlocksCount)
		s.tracker.AddGetter(FileSourceHeadTarget, s.LastFileBlockRefGetter)
		s.tracker.AddGetter(LiveSourceHeadTarget, liveHeadGetter)
	}
}

func JoiningSourceName(name string) JoiningSourceOption {
	return func(s *JoiningSource) {
		s.name = name
	}
}

func JoiningSourceRateLimit(rampLength int, sleepBetweenBlocks time.Duration) JoiningSourceOption {
	return func(s *JoiningSource) {
		s.rateLimit = func(counter int) {
			if counter >= rampLength {
				time.Sleep(sleepBetweenBlocks)
			}

			sleepTime := sleepBetweenBlocks * time.Duration((counter*100/rampLength)/100)
			if sleepTime > 0 {
				time.Sleep(sleepTime)
			}
		}
	}
}

func JoiningSourceMergerAddr(mergerAddr string) JoiningSourceOption {
	return func(s *JoiningSource) {
		s.mergerAddr = mergerAddr
	}
}

func (s *JoiningSource) Run() {
	s.Shutdown(s.run())
}

func (s *JoiningSource) run() error {
	s.zlog.Info("Joining Source is now running", zap.String("name", s.name))
	s.sourcesLock.Lock()

	s.state = &joinSourceState{
		zlog: s.zlog,
	}
	s.state.logd(s)

	if s.fileSourceFactory != nil {
		s.fileSource = s.fileSourceFactory(HandlerFunc(s.incomingFromFile))
	}

	if s.liveSourceFactory != nil {
		s.liveSource = s.liveSourceFactory(HandlerFunc(s.incomingFromLive))
	}

	_ = s.LockedInit(func() error {
		if s.fileSource != nil {
			s.fileSource.OnTerminating(func(err error) {
				if err := s.fileSource.Err(); err != nil {
					s.Shutdown(fmt.Errorf("file source failed: %s", err))
				}
				if !s.livePassThru {
					s.Shutdown(fmt.Errorf("file source was shut down and we're not live"))
				}
			})

			if s.mergerAddr != "" {
				fs, ok := s.fileSource.(*FileSource)
				if !ok {
					panic(fmt.Errorf("cannot call SetNotFoundCallback on a non-filesource instance, received a filesource of type %T", s.fileSource))
				}

				fs.SetNotFoundCallback(func(blockNum uint64) {
					liveBuffer := s.liveBuffer
					if liveBuffer == nil { // the joining is done, liveBuffer is now set to nil
						return
					}
					targetJoinBlock := lowestIDInBufferGTE(blockNum, liveBuffer)
					if targetJoinBlock == nil {
						return
					}

					if s.highestFileProcessedBlockNum != 0 && s.highestFileProcessedBlockNum != blockNum-1 {
						s.zlog.Debug("skipping asking merger because we haven't received previous file yet, this would create a gap")
						return
					}
					src := newFromMergerSource(
						s.zlog.With(zap.String("name", fmt.Sprintf("%s-merger-%d", s.name, blockNum))),
						blockNum,
						targetJoinBlock.ID(),
						s.mergerAddr,
						HandlerFunc(s.incomingFromMerger),
					)

					if src == nil {
						return
					}

					src.Run()

					// WARN: access of `livePassThru` isn't locked
					if !s.livePassThru {
						err := errors.New("joining source is not live after processing blocks from merger")
						if src.Err() != nil {
							err = fmt.Errorf("%s: %s", err, src.Err())
						}

						s.Shutdown(err)
					}
				})
			}

			go s.fileSource.Run()
		}

		if s.liveSource != nil {
			s.liveSource.OnTerminating(func(err error) {
				if err != nil {
					s.Shutdown(fmt.Errorf("live source faild: %s", err))
				} else {
					s.Shutdown(nil)
				}
			})

<<<<<<< HEAD
			s.zlog.Info("Joining Source: calling run on live source", zap.String("name", s.name))
			go s.liveSource.Run()
=======
			joiningSourceLogger.Info("Joining Source: calling run on live source", zap.String("name", s.name))
			go func() {
				for s.tracker != nil {
					ctx, cancel := context.WithTimeout(context.Background(), s.trackerTimeout)
					near, err := s.tracker.IsNear(ctx, FileSourceHeadTarget, LiveSourceHeadTarget)
					if err == nil && near {
						zlog.Debug("tracker near, starting live source")
						cancel()
						break
					}
					zlog.Debug("tracker returned not ready", zap.Error(err))
					<-ctx.Done()
					continue
				}
				s.liveSource.Run()
			}()
>>>>>>> 6dacb3dd
		}
		return nil
	})

	s.sourcesLock.Unlock()

	<-s.Terminating()

	return s.Err()
}

func lowestIDInBufferGTE(blockNum uint64, buf *Buffer) (blk BlockRef) {
	for _, blk := range buf.AllBlocks() {
		if blk.Num() < blockNum {
			continue
		}
		return blk
	}
	return nil
}

func newFromMergerSource(zlogger *zap.Logger, blockNum uint64, blockID string, mergerAddr string, handler Handler) Source {
	zlogger.Info("creating merger source due to filesource file not found callback", zap.Uint64("file_not_found_base_block_num", blockNum))
	conn, err := dgrpc.NewInternalClient(mergerAddr)

	client := pbmerger.NewMergerClient(conn)
	resp, err := client.PreMergedBlocks(context.Background(), &pbmerger.Request{
		LowBlockNum: blockNum,
		HighBlockID: blockID,
	}, grpc.MaxCallRecvMsgSize(50*1024*1024*1024), grpc.WaitForReady(false))

	if err != nil {
		zlogger.Info("got error from PreMergedBlocks call, merger source will not be used", zap.Error(err))
		return nil
	}

	if !resp.Found || len(resp.Blocks) == 0 {
		zlogger.Info("received not found response from PreMergedBlocks call, merger source will not be used")
		return nil
	}

	zlogger.Info("received found response from PreMergedBlocks call, merger source will be used", zap.Int("block_count", len(resp.Blocks)), zap.Uint64("low_block_number", resp.Blocks[0].Number))
	return newArraySource(resp.Blocks, handler)

}

func (s *JoiningSource) incomingFromFile(blk *Block, obj interface{}) error {
	s.handlerLock.Lock()
	defer s.handlerLock.Unlock()

	if s.IsTerminating() {
		return fmt.Errorf("not processing blocks when down")
	}

	if s.livePassThru {
		return fmt.Errorf("fileSource should be shut down, incomingFromFile should not be called")
	}

	s.state.lastFileBlock = blk.Num()
	if s.liveBuffer.Exists(blk.ID()) {
		s.livePassThru = true
		err := s.processLiveBuffer(blk)
		if err != nil {
			return err
		}

		s.zlog.Info("shutting file source, switching to live (from a file block matching)", zap.String("name", s.name))

		s.fileSource.Shutdown(nil)
		s.liveBuffer = nil
		return nil
	}
	if s.rateLimit != nil {
		s.rateLimit(s.rateLimiterCounter)
		s.rateLimiterCounter++
	}

	if blk.Num() > s.highestFileProcessedBlockNum {
		s.highestFileProcessedBlockNum = blk.Num()
	}
<<<<<<< HEAD
	s.lastFileProcessedBlockID = blk.ID()
	s.zlog.Debug("processing from file", zap.Uint64("block_num", blk.Num()))
=======
	s.lastFileProcessedBlock = blk
	joiningSourceLogger.Debug("processing from file", zap.Uint64("block_num", blk.Num()))
>>>>>>> 6dacb3dd
	return s.handler.ProcessBlock(blk, obj)

}
func (s *JoiningSource) incomingFromMerger(blk *Block, obj interface{}) error {
	s.handlerLock.Lock()
	defer s.handlerLock.Unlock()

	if s.IsTerminating() {
		return fmt.Errorf("not processing blocks when down")
	}
	if s.livePassThru {
		return fmt.Errorf("file source should be shut down, incomingFromFile should not be called")
	}

	s.state.lastMergerBlock = blk.Num()
	if s.liveBuffer.Exists(blk.ID()) {
		s.livePassThru = true
		err := s.processLiveBuffer(blk)
		if err != nil {
			return err
		}

		s.zlog.Info("shutting file source, switching to live (from a merger block matching)", zap.String("name", s.name))

		s.fileSource.Shutdown(nil)
		s.liveBuffer = nil
		return nil
	}

<<<<<<< HEAD
	s.lastFileProcessedBlockID = blk.ID()
	s.zlog.Debug("processing from merger", zap.Uint64("block_num", blk.Num()))
=======
	s.lastFileProcessedBlock = blk
	joiningSourceLogger.Debug("processing from merger", zap.Uint64("block_num", blk.Num()))
>>>>>>> 6dacb3dd
	return s.handler.ProcessBlock(blk, obj)
}

func (s *JoiningSource) incomingFromLive(blk *Block, obj interface{}) error {
	s.handlerLock.Lock()
	defer s.handlerLock.Unlock()

	if s.IsTerminating() {
		return fmt.Errorf("not processing blocks when down")
	}

	s.state.lastLiveBlock = blk.Num()
	if s.livePassThru {
		s.zlog.Debug("processing from live", zap.Uint64("block_num", blk.Num()))
		return s.handler.ProcessBlock(blk, obj)
	}

	if s.lastFileProcessedBlock.ID() == blk.ID() {
		s.livePassThru = true
		s.zlog.Info("shutting file source, switching to live (from a live block matching)", zap.String("name", s.name), zap.Stringer("block", blk))
		s.fileSource.Shutdown(nil)
		s.liveBuffer = nil
		return nil
	}

	if s.targetBlockNum != 0 && blk.Num() == s.targetBlockNum && s.lastFileProcessedBlock == nil {
		s.livePassThru = true
		s.zlog.Info("shutting file source, starting from live at requested block ID", zap.String("name", s.name), zap.Stringer("block", blk))
		s.fileSource.Shutdown(nil)
		s.liveBuffer = nil
		return s.handler.ProcessBlock(blk, obj)
	}

	if s.targetBlockID != "" && blk.ID() == s.targetBlockID && s.lastFileProcessedBlock == nil {
		s.livePassThru = true
		s.zlog.Info("shutting file source, starting from live at requested block ID", zap.String("name", s.name), zap.Stringer("block", blk))
		s.fileSource.Shutdown(nil)
		s.liveBuffer = nil
		return s.handler.ProcessBlock(blk, obj)
	}

	if s.liveBuffer.Len() >= s.liveBufferSize {
		s.liveBuffer.Delete(s.liveBuffer.Tail())
	}
	s.liveBuffer.AppendHead(&PreprocessedBlock{Block: blk, Obj: obj})
	return nil
}

func (s *JoiningSource) LastFileBlockRefGetter(_ context.Context) (BlockRef, error) {
	// TODO: lock if needed
	if s.lastFileProcessedBlock != nil {
		return s.lastFileProcessedBlock, nil
	}
	return nil, ErrTrackerBlockNotFound
}

func (s *JoiningSource) processLiveBuffer(liveBlock *Block) (err error) {
	liveID := liveBlock.ID()
	s.zlog.Debug("looking for ID", zap.String("live_id", liveID), zap.Uint64("live_num", liveBlock.Num()))
	gatePassed := false
	count := 0
	for _, blk := range s.liveBuffer.AllBlocks() {
		blk, ok := blk.(*PreprocessedBlock)
		if !ok {
			panic("buffer contained non-block object")
		}

		if blk.ID() == liveID {
			gatePassed = true
		}

		if gatePassed {
			count += 1
			s.zlog.Debug("processing from live buffer", zap.Uint64("block_num", blk.Num()))
			if err = s.handler.ProcessBlock(blk.Block, blk.Obj); err != nil {
				return err
			}
		}
	}
	s.zlog.Debug("finished processing liveBuffer", zap.Bool("gatePassed", gatePassed), zap.Int("count", count), zap.Int("len_livebuffer", len(s.liveBuffer.AllBlocks())), zap.Bool("exists_in_livebuffer", s.liveBuffer.Exists(liveID)))
	return nil
}

type joinSourceState struct {
	lastFileBlock   uint64
	lastMergerBlock uint64
	lastLiveBlock   uint64
	zlog            *zap.Logger
}

func (s *joinSourceState) logd(joiningSource *JoiningSource) {
	go func() {
		zlogger := s.zlog.With(zap.String("name", joiningSource.name))
		seenLive := false

		for {
			if joiningSource.IsTerminating() {
				return
			}

			if joiningSource.livePassThru {
				if seenLive {
					zlogger.Debug("joining state LIVE",
						zap.Uint64("last_live_block", s.lastLiveBlock),
					)
				} else {
					zlogger.Info("joining state LIVE",
						zap.Uint64("last_live_block", s.lastLiveBlock),
					)
					seenLive = true
				}
				time.Sleep(30 * time.Second)
			} else {
				var tailNum, headNum uint64
				if tail := joiningSource.liveBuffer.Tail(); tail != nil {
					tailNum = tail.Num()
				}
				if head := joiningSource.liveBuffer.Head(); head != nil {
					headNum = head.Num()
				}
				zlogger.Info("joining state JOINING",
					zap.Uint64("block_behind_live", (s.lastLiveBlock-s.lastFileBlock)),
					zap.Uint64("last_file_block", s.lastFileBlock),
					zap.Uint64("last_live_block", s.lastLiveBlock),
					zap.Uint64("last_merger_block", s.lastMergerBlock),
					zap.Uint64("buffer_lower_block", tailNum),
					zap.Uint64("buffer_higher_block", headNum),
				)
				time.Sleep(5 * time.Second)
			}
		}
	}()
}<|MERGE_RESOLUTION|>--- conflicted
+++ resolved
@@ -22,11 +22,6 @@
 	"time"
 
 	"github.com/dfuse-io/dgrpc"
-<<<<<<< HEAD
-	pbbstream "github.com/dfuse-io/pbgo/dfuse/bstream/v1"
-=======
-	"github.com/dfuse-io/logging"
->>>>>>> 6dacb3dd
 	pbmerger "github.com/dfuse-io/pbgo/dfuse/merger/v1"
 	"github.com/dfuse-io/shutter"
 	"go.uber.org/zap"
@@ -83,11 +78,8 @@
 		liveBuffer:        NewBuffer("joiningSource"),
 		liveBufferSize:    300,
 		name:              "default",
-<<<<<<< HEAD
 		zlog:              zlog,
-=======
 		trackerTimeout:    6 * time.Second,
->>>>>>> 6dacb3dd
 	}
 
 	s.zlog.Info("Creating new joining source")
@@ -267,11 +259,7 @@
 				}
 			})
 
-<<<<<<< HEAD
 			s.zlog.Info("Joining Source: calling run on live source", zap.String("name", s.name))
-			go s.liveSource.Run()
-=======
-			joiningSourceLogger.Info("Joining Source: calling run on live source", zap.String("name", s.name))
 			go func() {
 				for s.tracker != nil {
 					ctx, cancel := context.WithTimeout(context.Background(), s.trackerTimeout)
@@ -287,7 +275,6 @@
 				}
 				s.liveSource.Run()
 			}()
->>>>>>> 6dacb3dd
 		}
 		return nil
 	})
@@ -368,13 +355,8 @@
 	if blk.Num() > s.highestFileProcessedBlockNum {
 		s.highestFileProcessedBlockNum = blk.Num()
 	}
-<<<<<<< HEAD
-	s.lastFileProcessedBlockID = blk.ID()
+	s.lastFileProcessedBlock = blk
 	s.zlog.Debug("processing from file", zap.Uint64("block_num", blk.Num()))
-=======
-	s.lastFileProcessedBlock = blk
-	joiningSourceLogger.Debug("processing from file", zap.Uint64("block_num", blk.Num()))
->>>>>>> 6dacb3dd
 	return s.handler.ProcessBlock(blk, obj)
 
 }
@@ -404,13 +386,8 @@
 		return nil
 	}
 
-<<<<<<< HEAD
-	s.lastFileProcessedBlockID = blk.ID()
+	s.lastFileProcessedBlock = blk
 	s.zlog.Debug("processing from merger", zap.Uint64("block_num", blk.Num()))
-=======
-	s.lastFileProcessedBlock = blk
-	joiningSourceLogger.Debug("processing from merger", zap.Uint64("block_num", blk.Num()))
->>>>>>> 6dacb3dd
 	return s.handler.ProcessBlock(blk, obj)
 }
 
